from __future__ import print_function

import os
import time
import argparse
import logging
import hashlib
import copy

<<<<<<< HEAD
import numpy as np
=======
from matplotlib.colors import LinearSegmentedColormap
from scipy import ndimage

>>>>>>> 66173237
import torch
import torch.nn.functional as F
import torch.optim as optim
import torch.backends.cudnn as cudnn
from cleverhans.torch.attacks.fast_gradient_method import fast_gradient_method
from torch.autograd import Variable

import matplotlib.pyplot as plt

from data_objects.inter_result_tracker import InterResultTracker
from deeprobust.image.config import defense_params, attack_params
from deeprobust.image import attack as Attack
from deeprobust.image import defense as Defense

import sparselearning

from sparselearning.core import Masking, CosineDecay, LinearDecay
from sparselearning.models import AlexNet, VGG16, LeNet_300_100, LeNet_5_Caffe, WideResNet, MLP_CIFAR10, ResNet34, \
<<<<<<< HEAD
    ResNet18
from sparselearning.utils import get_mnist_dataloaders, get_cifar10_dataloaders, get_cifar100_dataloaders, \
    plot_class_feature_histograms
import torchvision
import torchvision.transforms as transforms
from datetime import datetime
import wandb

import warnings

wandb.init(project="Fast-AT", entity="ut_acv")
=======
    ResNet18, ResNet50, ResNet101
from sparselearning.utils import get_mnist_dataloaders, get_cifar10_dataloaders, get_cifar100_dataloaders, \
    get_tinyimagenet_dataloaders

import numpy as np
import warnings
import csv

from sklearn import metrics

>>>>>>> 66173237
warnings.filterwarnings("ignore", category=UserWarning)
cudnn.benchmark = True
cudnn.deterministic = True

if not os.path.exists('./models'): os.mkdir('./models')
if not os.path.exists('./logs'): os.mkdir('./logs')
logger = None

<<<<<<< HEAD
models = {}
models['MLPCIFAR10'] = (MLP_CIFAR10, [])
models['lenet5'] = (LeNet_5_Caffe, [])
models['lenet300-100'] = (LeNet_300_100, [])
models['ResNet34'] = ()
models['ResNet18'] = ()
models['alexnet-s'] = (AlexNet, ['s', 10])
models['alexnet-b'] = (AlexNet, ['b', 10])
models['vgg-c'] = (VGG16, ['C', 10])
models['vgg-d'] = (VGG16, ['D', 10])
models['vgg-like'] = (VGG16, ['like', 10])
models['wrn-28-2'] = (WideResNet, [28, 2, 10, 0.3])
models['wrn-22-8'] = (WideResNet, [22, 8, 10, 0.3])
models['wrn-16-8'] = (WideResNet, [16, 8, 10, 0.3])
models['wrn-16-10'] = (WideResNet, [16, 10, 10, 0.3])
=======
models = {
    'MLPCIFAR10': (MLP_CIFAR10, []),
    'lenet5': (LeNet_5_Caffe, []),
    'lenet300-100': (LeNet_300_100, []),
    'ResNet101': (()),
    'ResNet50': (()),
    'ResNet34': (()),
    'ResNet18': (()),
    'alexnet-s': (AlexNet, ['s', 10]),
    'alexnet-b': (AlexNet, ['b', 10]),
    'vgg-c': (VGG16, ['C', 10]),
    'vgg-d': (VGG16, ['D', 10]),
    'vgg-like': (VGG16, ['like', 10]),
    'wrn-28-2': (WideResNet, [28, 2, 10, 0.3]),
    'wrn-22-8': (WideResNet, [22, 8, 10, 0.3]),
    'wrn-16-8': (WideResNet, [16, 8, 10, 0.3]),
    'wrn-16-10': (WideResNet, [16, 10, 10, 0.3])}

attacks = {
    'PGD': Attack.pgd.PGD,
    'cw': Attack.cw.CarliniWagner,
    'FGSM': Attack.fgsm.FGSM,
    'LBFGS': Attack.lbfgs.LBFGS,
    'DeepFool': Attack.deepfool.DeepFool,
    'Onepixel': Attack.onepixel.Onepixel
}

defences = {
    'FGSM': Defense.fgsmtraining.FGSMtraining,
    'PGD': Defense.pgdtraining.PGDtraining,
    'YOPOPGD': Defense.YOPO.YOPOpgd.FASTPGD,
}

>>>>>>> 66173237


def setup_logger(args):
    global logger
    if logger == None:
        logger = logging.getLogger()
    else:  # wish there was a logger.close()
        for handler in logger.handlers[:]:  # make a copy of the list
            logger.removeHandler(handler)

    args_copy = copy.deepcopy(args)
    # copy to get a clean hash
    # use the same log file hash if iterations or verbose are different
    # these flags do not change the results
    args_copy.iters = 1
    args_copy.verbose = False
    args_copy.log_interval = 1
    args_copy.seed = 0

    log_path = './logs/{0}_{1}_{2}.log'.format(args.model, args.density,
                                               hashlib.md5(str(args_copy).encode('utf-8')).hexdigest()[:8])

    logger.setLevel(logging.INFO)
    formatter = logging.Formatter(fmt='%(asctime)s: %(message)s', datefmt='%H:%M:%S')

    fh = logging.FileHandler(log_path)
    fh.setFormatter(formatter)
    logger.addHandler(fh)


def print_and_log(msg):
    global logger
    print(msg)
    logger.info(msg)


<<<<<<< HEAD
=======
def save(epoch, state_dict, optimizer, location):
    print(f'save in {location}')
    torch.save({
        'epoch': epoch,
        'state_dict': state_dict,
        'optimizer': {'defaults': optimizer.defaults, 'param_groups': optimizer.param_groups, 'state': optimizer.state},
    }, location)


>>>>>>> 66173237
def train(args, model, device, train_loader, optimizer, epoch, mask=None):
    model.train()
    train_loss = 0
    correct = 0
    totalAdv = 0
    correctAdv = 0
    alpha = 1.25 * args.epsilon
    n = 0
    print(f'Aversarial training {args.adversarial_training}')
    for batch_idx, (data, target) in enumerate(train_loader):

        data, target = data.to(device), target.to(device)
        if args.fp16:
            data = data.half()
        if not args.adversarial_training:
            delta = torch.zeros_like(data)
        elif args.attack == 'FGSM':
            delta = torch.zeros_like(data).uniform_(-args.epsilon, args.epsilon).cuda()
            delta.requires_grad = True
            output = model(data + delta)
            loss = F.cross_entropy(output, target)
            loss.backward()
            grad = delta.grad.detach()
            delta.data = torch.clamp(delta + alpha * torch.sign(grad), -args.epsilon, args.epsilon)
            delta.data = torch.max(torch.min(1 - data, delta.data), 0 - data)
            delta = delta.detach()

        optimizer.zero_grad()
        output = model(torch.clamp(data + delta, 0, 1))

        loss = F.nll_loss(output, target)

        train_loss += loss.item()
        pred = output.argmax(dim=1, keepdim=True)  # get the index of the max log-probability
        correct += pred.eq(target.view_as(pred)).sum().item()
        n += target.shape[0]

        if args.fp16:
            optimizer.backward(loss)
        else:
            loss.backward()

        if mask is not None:
            mask.step()
        else:
            optimizer.step()

        if batch_idx % args.log_interval == 0:
            print_and_log('Train Epoch: {} [{}/{} ({:.0f}%)]\tLoss: {:.6f} Accuracy: {}/{} ({:.3f}% '.format(
                epoch, batch_idx * len(data), len(train_loader) * args.batch_size,
                       100. * batch_idx / len(train_loader), loss.item(), correct, n, 100. * correct / float(n)))

    # training summary
    print_and_log('\n{}: Average loss: {:.4f}, Accuracy: {}/{} ({:.3f}%)\n'.format(
        'Training summary',
        train_loss / batch_idx, correct, n, 100. * correct / float(n)))
<<<<<<< HEAD

    print_and_log('\n{}: Adversarial Average loss: {:.4f}, Accuracy: {}/{} ({:.3f}%)\n'.format(
        'Training summary',
        train_loss / batch_idx, correctAdv, n, 100. * correctAdv / float(n)))
=======
    train_accuracy = correct / float(n)
    return train_loss, train_accuracy

>>>>>>> 66173237

def evaluate(args, model, device, test_loader, is_test_set=False):
    model.eval()
    test_loss = 0
    correct = 0
    n = 0
    with torch.no_grad():
        for data, target in test_loader:
            data, target = data.to(device), target.to(device)
            if args.fp16:
                data = data.half()
            model.t = target
            output = model(data)
            test_loss += F.nll_loss(output, target, reduction='sum').item()  # sum up batch loss
            pred = output.argmax(dim=1, keepdim=True)  # get the index of the max log-probability
            correct += pred.eq(target.view_as(pred)).sum().item()
            n += target.shape[0]

    test_loss /= float(n)

    print_and_log('\n{}: Average loss: {:.4f}, Accuracy: {}/{} ({:.3f}%)\n'.format(
        'Test evaluation' if is_test_set else 'Evaluation',
        test_loss, correct, n, 100. * correct / float(n)))
    print_and_log(f'float n: {float(n)}')
    return correct / float(n), test_loss


def adversarial_training(model, method_name, train_loader, test_loader, defence_config, evaluation_pack):
    print(f'Start adversarial training with training method: {method_name}.')
    method = defences[method_name]
    model = method(model, 'cuda')
    model = model.generate(train_loader, test_loader, evaluation_pack, **defense_params[defence_config])
    return model


def adversarial_attack(args, model, method_name, test_loader, attack_config):
    print(f'Start adversarial attack with attack method: {method_name}.')
    total = 0
    correct_orig = 0
    correct_adv = 0
    recall_orig = 0
    precision_orig = 0
    recall_adv = 0
    precision_adv = 0
    f1_orig = 0
    f1_adv = 0
    method = attacks[method_name]
    for batch_num, (data, target) in enumerate(test_loader):
        print(f'Adversarial attack batch {batch_num}/{len(test_loader)}')
        total += len(data)
        data = data.to('cuda').float()

        predict0 = model(data)
        predict0 = predict0.argmax(dim=1, keepdim=True)

        adversary = method(model)
        AdvExArray = adversary.generate(data, target, **attack_params[attack_config]).float()

        predict1 = model(AdvExArray)
        predict1 = predict1.argmax(dim=1, keepdim=True)

        labels = np.array(target.cpu())
        pred_orig = np.array(predict0.cpu()).flatten()
        pred_adv = np.array(predict1.cpu()).flatten()
        correct_orig += np.sum(labels == pred_orig)
        correct_adv += np.sum(labels == pred_adv)

        recall_orig += metrics.recall_score(labels, pred_orig, average='micro')
        recall_adv += metrics.recall_score(labels, pred_adv, average='micro')

        precision_orig += metrics.precision_score(labels, pred_orig, average='micro')
        precision_adv += metrics.precision_score(labels, pred_adv, average='micro')

        f1_orig += metrics.f1_score(labels, pred_orig, average='micro')
        f1_adv += metrics.f1_score(labels, pred_adv, average='micro')
    print('=== Results ===')
    print(f'Total: {total}')
    print(f'Original predictions: {correct_orig}/{total} ({100 * correct_orig / total}%)')
    print(f'Adversarial predictions: {correct_adv}/{total} ({100 * correct_adv / total}%)')
    f = lambda x: np.mean(x) / batch_num
    row_to_file(args, [f'{100 * correct_orig / total}%', f'{100 * correct_adv / total}%', f(recall_orig), f(recall_adv),
                       f(pred_orig), f(pred_adv), f(f1_orig), f(f1_adv)])
    return [f'{100 * correct_orig / total}%', f'{100 * correct_adv / total}%', f(recall_orig), f(recall_adv),
            f(pred_orig), f(pred_adv), f(f1_orig), f(f1_adv)]


def row_to_file(args, values):
    values = [args.identifier, args.batch_size, args.epochs, args.momentum, args.lr, args.save, args.save_adv,
              args.data, args.resume,
              args.model, args.train_reg, args.train_adv, args.adv_attack, args.sparse, args.growth, args.death,
              args.death_rate] \
             + values
    with open(args.result_file, 'a') as f:
        writer = csv.writer(f)
        print(values)
        writer.writerow(values)


def transparent_cmap(cmap, N=255):
    "Copy colormap and set alpha values"

    mycmap = cmap
    mycmap._init()
    mycmap._lut[:, -1] = np.linspace(0, 0.8, N + 4)
    return mycmap


def track(tracker, device, args, epoch, train_accuracy, train_loss, model, valid_loader):
    val_acc, val_loss = evaluate(args, model, device, valid_loader)
    tracker.add('epoch', epoch)
    tracker.add('train_accuracy', train_accuracy)
    tracker.add('train_loss', train_loss)
    tracker.add('val_acc', val_acc)
    tracker.add('val_loss', val_loss)
    attack_config = f'{args.adv_attack}_{args.data}'
    tracker.add('adv_attack_val', adversarial_attack(args, model, args.adv_attack, valid_loader, attack_config))
    tracker.add('model_size', np.sum([np.count_nonzero(p.cpu().detach().numpy())
                                      for p in model.parameters()]))


def fgsm_attack_test(args, model, device, epsilon, is_test_set=False):
    args.test_batch_size = 1
    if args.data == 'mnist':
        train_loader, valid_loader, test_loader = get_mnist_dataloaders(args, validation_split=args.valid_split)
    elif args.data == 'cifar10':
        train_loader, valid_loader, test_loader = get_cifar10_dataloaders(args, args.valid_split,
                                                                          max_threads=args.max_threads)
    elif args.data == 'cifar100':
        train_loader, valid_loader, test_loader = get_cifar100_dataloaders(args, args.valid_split,
                                                                           max_threads=args.max_threads)
    # Accuracy counter
    correct = 0
    adv_examples = []

    # Loop over all examples in test set
    for data, target in test_loader:
            # Send the data and label to the device
            data, target = data.to(device), target.to(device)

            # Set requires_grad attribute of tensor. Important for Attack
            data.requires_grad = True

            # Forward pass the data through the model
            output = model(data)
            init_pred = output.max(1, keepdim=True)[1]  # get the index of the max log-probability

            # If the initial prediction is wrong, dont bother attacking, just move on
            if not init_pred.eq(target.view_as(init_pred)).sum().item():
                continue

            # Calculate the loss
            loss = F.nll_loss(output, target)

            # Zero all existing gradients
            model.zero_grad()

            # Calculate gradients of model in backward pass
            loss.backward()

            # Collect datagrad
            data_grad = data.grad.data

            # Call FGSM Attack
            perturbed_data = fgsm_attack(data, epsilon, data_grad)

            # Re-classify the perturbed image
            output = model(perturbed_data)

            # Check for success
            final_pred = output.max(1, keepdim=True)[1]  # get the index of the max log-probability
            if final_pred.eq(target.view_as(final_pred)).sum().item():
                correct += 1
                # Special case for saving 0 epsilon examples
                if (epsilon == 0) and (len(adv_examples) < 5):
                    adv_ex = perturbed_data.squeeze().detach().cpu().numpy()
                    adv_examples.append((init_pred.item(), final_pred.item(), adv_ex))
            else:
                # Save some adv examples for visualization later
                if len(adv_examples) < 5:
                    adv_ex = perturbed_data.squeeze().detach().cpu().numpy()
                    adv_examples.append((init_pred.item(), final_pred.item(), adv_ex))

    # Calculate final accuracy for this epsilon
    final_acc = correct / float(len(test_loader))
    print("Epsilon: {}\tTest Accuracy = {} / {} = {}".format(epsilon, correct, len(test_loader), final_acc))

    # Return the accuracy and an adversarial example
    return final_acc, adv_examples


def fgsm_attack(image, epsilon, data_grad):
    # Collect the element-wise sign of the data gradient
    sign_data_grad = data_grad.sign()
    # Create the perturbed image by adjusting each pixel of the input image
    perturbed_image = image + epsilon * sign_data_grad
    # Adding clipping to maintain [0,1] range
    perturbed_image = torch.clamp(perturbed_image, 0, 1)
    # Return the perturbed image
    return perturbed_image


def main():
    # Training settings
    parser = argparse.ArgumentParser(description='PyTorch MNIST Example')

    parser.add_argument('--batch-size', type=int, default=100, metavar='N',
                        help='input batch size for training (default: 100)')
    parser.add_argument('--test-batch-size', type=int, default=100, metavar='N',
                        help='input batch size for testing (default: 100)')
    parser.add_argument('--multiplier', type=int, default=1, metavar='N',
                        help='extend training time by multiplier times')
    parser.add_argument('--epochs', type=int, default=250, metavar='N',
                        help='number of epochs to train (default: 100)')
    parser.add_argument('--lr', type=float, default=0.1, metavar='LR',
                        help='learning rate (default: 0.1)')
    parser.add_argument('--momentum', type=float, default=0.9, metavar='M',
                        help='SGD momentum (default: 0.9)')
    parser.add_argument('--no-cuda', action='store_true', default=False,
                        help='disables CUDA training')
    parser.add_argument('--seed', type=int, default=17, metavar='S', help='random seed (default: 17)')
    parser.add_argument('--log-interval', type=int, default=100, metavar='N',
                        help='how many batches to wait before logging training status')
    parser.add_argument('--optimizer', type=str, default='sgd',
                        help='The optimizer to use. Default: sgd. Options: sgd, adam.')
    randomhash = ''.join(str(time.time()).split('.'))
<<<<<<< HEAD
    parser.add_argument('--save', type=str, default='models/' + randomhash + '.pt',
=======
    parser.add_argument('--save', type=str, default=f'models/{randomhash}.pt',
                        help='path to save the final model')
    parser.add_argument('--save_adv', type=str, default=f'models/{randomhash}_adv.pt',
>>>>>>> 66173237
                        help='path to save the final model')
    parser.add_argument('--data', type=str, default='mnist')
    parser.add_argument('--decay_frequency', type=int, default=25000)
    parser.add_argument('--l1', type=float, default=0.0)
    parser.add_argument('--fp16', action='store_true', help='Run in fp16 mode.')
    parser.add_argument('--valid_split', type=float, default=0.1)
    parser.add_argument('--resume', type=str)
    parser.add_argument('--start-epoch', type=int, default=1)
    parser.add_argument('--model', type=str, default='')
    parser.add_argument('--l2', type=float, default=5.0e-4)
    parser.add_argument('--iters', type=int, default=1,
                        help='How many times the model should be run after each other. Default=1')
    parser.add_argument('--save-features', action='store_true',
                        help='Resumes a saved model and saves its feature data to disk for plotting.')
    parser.add_argument('--bench', action='store_true',
                        help='Enables the benchmarking of layers and estimates sparse speedups')
    parser.add_argument('--max-threads', type=int, default=10, help='How many threads to use for data loading.')
<<<<<<< HEAD
    parser.add_argument('--attack', type=str, default='',
                        help='Wich attack method to use. Empty string for no attack method')
    parser.add_argument('--adversarial_training', type=bool, default=False)
    parser.add_argument('--epsilon', type=float, default=0.3, help='Intensity of adversarial training')
=======
    parser.add_argument('--train_reg', action='store_true', help='Whether model should be trained regularly.')
    parser.add_argument('--train_adv', type=str, help='Which adversarial train method to use. Null '
                                                      ' for no adversarial training.')
    parser.add_argument('--adv_attack', type=str,
                        help='Which adversarial attack method to use. Null for no adversarial attack.')
    parser.add_argument('--print_model_size', action='store_true',
                        help='Whether to print the model size after loading.')
    parser.add_argument('--visualise', action='store_true',
                        help='Whether to visualise the model.')
    parser.add_argument('--result_file', type=str, default='results.csv')

    parser.add_argument('--identifier', type=str, default=time.time(), help='Used to identify run')
    parser.add_argument('--track', action='store_true', help='whether to track certain features')
    parser.add_argument('--tracker_loc', type=str)
    parser.add_argument('--track_interval', type=int, default=10)
>>>>>>> 66173237
    # ITOP settings
    sparselearning.core.add_sparse_args(parser)

    args = parser.parse_args()
    setup_logger(args)
    print_and_log(args)

    if not args.tracker_loc:
        args.tracker_loc = f'results/tracker_files/{args.save_adv[7:-3]}_{args.identifier}.pt'
    tracker = InterResultTracker(args.tracker_loc, args=args)

    if args.fp16:
        try:
            from apex.fp16_utils import FP16_Optimizer
        except:
            print('WARNING: apex not installed, ignoring --fp16 option')
            args.fp16 = False

    use_cuda = not args.no_cuda and torch.cuda.is_available()
    device = torch.device("cuda" if use_cuda else "cpu")

    print_and_log('\n\n')
    print_and_log('=' * 80)
    torch.manual_seed(args.seed)
    for i in range(args.iters):
        print_and_log("\nIteration start: {0}/{1}\n".format(i + 1, args.iters))
<<<<<<< HEAD

        if args.data == 'mnist':
            train_loader, valid_loader, test_loader = get_mnist_dataloaders(args, validation_split=args.valid_split)
        elif args.data == 'cifar10':
            train_loader, valid_loader, test_loader = get_cifar10_dataloaders(args, args.valid_split,
                                                                              max_threads=args.max_threads)
        elif args.data == 'cifar100':
            train_loader, valid_loader, test_loader = get_cifar100_dataloaders(args, args.valid_split,
                                                                               max_threads=args.max_threads)
=======
        if args.data == 'mnist':
            train_loader, valid_loader, test_loader = get_mnist_dataloaders(args, validation_split=args.valid_split)
        elif args.data == 'CIFAR10':
            c = 10
            stride = 4
            train_loader, valid_loader, test_loader = get_cifar10_dataloaders(args, args.valid_split,
                                                                              max_threads=args.max_threads)
        elif args.data == 'CIFAR100':
            train_loader, valid_loader, test_loader = get_cifar100_dataloaders(args, args.valid_split,
                                                                               max_threads=args.max_threads)
            c = 100
            stride = 4
        elif args.data == 'tiny_imagenet':
            train_loader, valid_loader, test_loader = get_tinyimagenet_dataloaders(args, args.valid_split)
            c = 200
            stride = 28
        else:
            raise Exception(f'Dataset name not recognized: {args.data}')
>>>>>>> 66173237
        if args.model not in models:
            print('You need to select an existing model via the --model argument. Available models include: ')
            for key in models:
                print('\t{0}'.format(key))
            raise Exception('You need to select a model')
        elif args.model == 'ResNet18':
            model = ResNet18(c=c).to(device)
        elif args.model == 'ResNet34':
            model = ResNet34(c=c, stride=stride).to(device)
        elif args.model == 'ResNet50':
            model = ResNet50(c=c).to(device)
        elif args.model == 'ResNet101':
            model = ResNet101(c=c).to(device)
        else:
            cls, cls_args = models[args.model]
            model = cls(*(cls_args + [args.save_features, args.bench])).to(device)
        print_and_log(model)
        print_and_log('=' * 60)
        print_and_log(args.model)
        print_and_log('=' * 60)

        print_and_log('=' * 60)
        print_and_log('Prune mode: {0}'.format(args.death))
        print_and_log('Growth mode: {0}'.format(args.growth))
        print_and_log('Redistribution mode: {0}'.format(args.redistribution))
        print_and_log('=' * 60)

        optimizer = None
        if args.optimizer == 'sgd':
            optimizer = optim.SGD(model.parameters(), lr=args.lr, momentum=args.momentum, weight_decay=args.l2,
                                  nesterov=True)
        elif args.optimizer == 'adam':
            optimizer = optim.Adam(model.parameters(), lr=args.lr, weight_decay=args.l2)
        else:
            print('Unknown optimizer: {0}'.format(args.optimizer))
            raise Exception('Unknown optimizer.')

        lr_scheduler = torch.optim.lr_scheduler.MultiStepLR(optimizer,
                                                            milestones=[int(args.epochs / 2) * args.multiplier,
                                                                        int(args.epochs * 3 / 4) * args.multiplier],
                                                            last_epoch=-1)

        if args.resume:
            if os.path.isfile(args.resume):
                print_and_log("=> loading checkpoint '{}'".format(args.resume))
<<<<<<< HEAD
                checkpoint = torch.load(args.resume)
                args.start_epoch = checkpoint['epoch']
                model.load_state_dict(checkpoint['state_dict'])
                optimizer.load_state_dict(checkpoint['optimizer'])
                print_and_log("=> loaded checkpoint '{}' (epoch {})"
                              .format(args.resume, checkpoint['epoch']))
                # print_and_log('Testing...')
                # evaluate(args, model, device, test_loader)
                # model.feats = []
                # model.densities = []
=======
                checkpoint = torch.load(args.resume, map_location='cpu')
                if args.train_reg:
                    args.start_epoch = checkpoint['epoch']
                    optimizer.load_state_dict(checkpoint['optimizer'])
                    model.load_state_dict(checkpoint['state_dict'])
                    print_and_log("=> loaded checkpoint '{}' (epoch {})"
                                  .format(args.resume, checkpoint['epoch']))
                else:
                    print_and_log("=> loaded checkpoint '{}'"
                                  .format(args.resume))
                    model.load_state_dict(checkpoint['state_dict'])
                # print_and_log('Testing...')
                # evaluate(args, model, device, test_loader)
                model.feats = []
                model.densities = []
>>>>>>> 66173237
                # plot_class_feature_histograms(args, model, device, train_loader, optimizer)
            else:
                print_and_log("=> no checkpoint found at '{}'".format(args.resume))

        if args.fp16:
            print('FP16')
            optimizer = FP16_Optimizer(optimizer,
                                       static_loss_scale=None,
                                       dynamic_loss_scale=True,
                                       dynamic_loss_args={'init_scale': 2 ** 16})
            model = model.half()

        mask = None
        if args.sparse:
            decay = CosineDecay(args.death_rate, len(train_loader) * (args.epochs * args.multiplier))
            mask = Masking(optimizer, death_rate=args.death_rate, death_mode=args.death, death_rate_decay=decay,
                           growth_mode=args.growth,
                           redistribution_mode=args.redistribution, args=args)
            mask.add_module(model, sparse_init=args.sparse_init, density=args.density)

        best_acc = 0.0
        epoch = 0
        print(f'Train: {args.train_reg}')
        if args.train_reg:
            print(f'Start epoch: {args.start_epoch}')
            for epoch in range(args.start_epoch, args.epochs * args.multiplier + 1):
                # if epoch % 10 == 0:
                #     args.lr = args.lr * 0.1
                t0 = time.time()
                train_accuracy, train_loss = train(args, model, device, train_loader, optimizer, epoch, mask)
                lr_scheduler.step()
                if args.valid_split > 0.0:
                    if args.track and (epoch % args.track_interval == 0 or epoch == 0):
                        track(tracker, device, args, epoch, train_accuracy, train_loss, model, valid_loader)
                # if val_acc > best_acc:
                #     print('Saving model')
                #     best_acc = val_acc
                #     # torch.save(model.state_dict(), args.save)
                #     save(epoch, model.state_dict(), optimizer, args.save)
            save(epoch, model.state_dict(), optimizer, args.save)

            print_and_log('Current learning rate: {0}. Time taken for epoch: {1:.2f} seconds.\n'.format(
                optimizer.param_groups[0]['lr'], time.time() - t0))
            print('Testing model')
            model.load_state_dict(torch.load(args.save)['state_dict'])
            tracker.add('clean_test_acc', evaluate(args, model, device, test_loader, is_test_set=True))
            print_and_log("\nIteration end: {0}/{1}\n".format(i + 1, args.iters))
            if args.sparse:
                layer_fired_weights, total_fired_weights = mask.fired_masks_update()
                for name in layer_fired_weights:
                    print('The final percentage of fired weights in the layer', name, 'is:', layer_fired_weights[name])
                print('The final percentage of the total fired weights is:', total_fired_weights)

        if args.print_model_size:
            print_and_log(np.sum([np.count_nonzero(p.cpu().
                                                   detach().numpy()) for p in model.parameters()]))

        if args.train_adv:
            defense_config = f'{args.train_adv}_{args.data}'
            model = adversarial_training(model, args.train_adv, train_loader, test_loader, defense_config,
                                         {'track': track, 'args': args, 'valid_loader': valid_loader,
                                          'track_interval': args.track_interval,
                                          'tracker': tracker})
            save(epoch, model.state_dict(), optimizer, args.save_adv)

        if args.print_model_size:
            print_and_log(np.sum([np.count_nonzero(p.cpu().
                                                   detach().numpy()) for p in model.parameters()]))

        if args.adv_attack:
            attack_config = f'{args.adv_attack}_{args.data}'
            tracker.add('adv_test_acc', adversarial_attack(args, model, args.adv_attack, test_loader, attack_config))

        if args.visualise:
            for data, target in train_loader:
                # Send the data and label to the device

                # Set requires_grad attribute of tensor. Important for Attack
                data.requires_grad = True

                # Forward pass the data through the model
                output = model(data)
                init_pred = output.max(1, keepdim=True)[1]  # get the index of the max log-probability

                # If the initial prediction is wrong, dont bother attacking, just move on
                if init_pred.item() != target.item():
                    continue

<<<<<<< HEAD
        for epoch in range(1, args.epochs * args.multiplier + 1):
            t0 = time.time()
            train(args, model, device, train_loader, optimizer, epoch, mask)
            lr_scheduler.step()
            if args.valid_split > 0.0:
                val_acc = evaluate(args, model, device, valid_loader)

            if val_acc > best_acc:
                print('Saving model')
                best_acc = val_acc
                # torch.save(model.state_dict(), args.save)
                torch.save({
                    'epoch': epoch,
                    'state_dict': model.state_dict(),
                    'optimizer': optimizer.state_dict(),
                }, args.save)
            print_and_log('Current learning rate: {0}. Time taken for epoch: {1:.2f} seconds.\n'.format(
                optimizer.param_groups[0]['lr'], time.time() - t0))
        print('Testing model')
        # model.load_state_dict(torch.load(args.save)['state_dict'])
        evaluate(args, model, device, test_loader, is_test_set=True)
        print_and_log("\nIteration end: {0}/{1}\n".format(i + 1, args.iters))

        if args.sparse:
            layer_fired_weights, total_fired_weights = mask.fired_masks_update()
            for name in layer_fired_weights:
                print('The final percentage of fired weights in the layer', name, 'is:', layer_fired_weights[name])
            print('The final percentage of the total fired weights is:', total_fired_weights)

        if args.attack == 'FGSM':
            fgsm_attack_test(args, model, device, 0.05)
=======
>>>>>>> 66173237

if __name__ == '__main__':
    main()<|MERGE_RESOLUTION|>--- conflicted
+++ resolved
@@ -7,55 +7,18 @@
 import hashlib
 import copy
 
-<<<<<<< HEAD
-import numpy as np
-=======
-from matplotlib.colors import LinearSegmentedColormap
-from scipy import ndimage
-
->>>>>>> 66173237
 import torch
 import torch.nn.functional as F
 import torch.optim as optim
 import torch.backends.cudnn as cudnn
-from cleverhans.torch.attacks.fast_gradient_method import fast_gradient_method
-from torch.autograd import Variable
-
-import matplotlib.pyplot as plt
-
-from data_objects.inter_result_tracker import InterResultTracker
-from deeprobust.image.config import defense_params, attack_params
-from deeprobust.image import attack as Attack
-from deeprobust.image import defense as Defense
 
 import sparselearning
-
 from sparselearning.core import Masking, CosineDecay, LinearDecay
-from sparselearning.models import AlexNet, VGG16, LeNet_300_100, LeNet_5_Caffe, WideResNet, MLP_CIFAR10, ResNet34, \
-<<<<<<< HEAD
-    ResNet18
-from sparselearning.utils import get_mnist_dataloaders, get_cifar10_dataloaders, get_cifar100_dataloaders, \
-    plot_class_feature_histograms
+from sparselearning.models import AlexNet, VGG16, LeNet_300_100, LeNet_5_Caffe, WideResNet, MLP_CIFAR10, ResNet34, ResNet18
+from sparselearning.utils import get_mnist_dataloaders, get_cifar10_dataloaders, get_cifar100_dataloaders
 import torchvision
 import torchvision.transforms as transforms
-from datetime import datetime
-import wandb
-
 import warnings
-
-wandb.init(project="Fast-AT", entity="ut_acv")
-=======
-    ResNet18, ResNet50, ResNet101
-from sparselearning.utils import get_mnist_dataloaders, get_cifar10_dataloaders, get_cifar100_dataloaders, \
-    get_tinyimagenet_dataloaders
-
-import numpy as np
-import warnings
-import csv
-
-from sklearn import metrics
-
->>>>>>> 66173237
 warnings.filterwarnings("ignore", category=UserWarning)
 cudnn.benchmark = True
 cudnn.deterministic = True
@@ -64,11 +27,10 @@
 if not os.path.exists('./logs'): os.mkdir('./logs')
 logger = None
 
-<<<<<<< HEAD
 models = {}
-models['MLPCIFAR10'] = (MLP_CIFAR10, [])
-models['lenet5'] = (LeNet_5_Caffe, [])
-models['lenet300-100'] = (LeNet_300_100, [])
+models['MLPCIFAR10'] = (MLP_CIFAR10,[])
+models['lenet5'] = (LeNet_5_Caffe,[])
+models['lenet300-100'] = (LeNet_300_100,[])
 models['ResNet34'] = ()
 models['ResNet18'] = ()
 models['alexnet-s'] = (AlexNet, ['s', 10])
@@ -80,42 +42,6 @@
 models['wrn-22-8'] = (WideResNet, [22, 8, 10, 0.3])
 models['wrn-16-8'] = (WideResNet, [16, 8, 10, 0.3])
 models['wrn-16-10'] = (WideResNet, [16, 10, 10, 0.3])
-=======
-models = {
-    'MLPCIFAR10': (MLP_CIFAR10, []),
-    'lenet5': (LeNet_5_Caffe, []),
-    'lenet300-100': (LeNet_300_100, []),
-    'ResNet101': (()),
-    'ResNet50': (()),
-    'ResNet34': (()),
-    'ResNet18': (()),
-    'alexnet-s': (AlexNet, ['s', 10]),
-    'alexnet-b': (AlexNet, ['b', 10]),
-    'vgg-c': (VGG16, ['C', 10]),
-    'vgg-d': (VGG16, ['D', 10]),
-    'vgg-like': (VGG16, ['like', 10]),
-    'wrn-28-2': (WideResNet, [28, 2, 10, 0.3]),
-    'wrn-22-8': (WideResNet, [22, 8, 10, 0.3]),
-    'wrn-16-8': (WideResNet, [16, 8, 10, 0.3]),
-    'wrn-16-10': (WideResNet, [16, 10, 10, 0.3])}
-
-attacks = {
-    'PGD': Attack.pgd.PGD,
-    'cw': Attack.cw.CarliniWagner,
-    'FGSM': Attack.fgsm.FGSM,
-    'LBFGS': Attack.lbfgs.LBFGS,
-    'DeepFool': Attack.deepfool.DeepFool,
-    'Onepixel': Attack.onepixel.Onepixel
-}
-
-defences = {
-    'FGSM': Defense.fgsmtraining.FGSMtraining,
-    'PGD': Defense.pgdtraining.PGDtraining,
-    'YOPOPGD': Defense.YOPO.YOPOpgd.FASTPGD,
-}
-
->>>>>>> 66173237
-
 
 def setup_logger(args):
     global logger
@@ -134,8 +60,7 @@
     args_copy.log_interval = 1
     args_copy.seed = 0
 
-    log_path = './logs/{0}_{1}_{2}.log'.format(args.model, args.density,
-                                               hashlib.md5(str(args_copy).encode('utf-8')).hexdigest()[:8])
+    log_path = './logs/{0}_{1}_{2}.log'.format(args.model, args.density, hashlib.md5(str(args_copy).encode('utf-8')).hexdigest()[:8])
 
     logger.setLevel(logging.INFO)
     formatter = logging.Formatter(fmt='%(asctime)s: %(message)s', datefmt='%H:%M:%S')
@@ -143,55 +68,23 @@
     fh = logging.FileHandler(log_path)
     fh.setFormatter(formatter)
     logger.addHandler(fh)
-
 
 def print_and_log(msg):
     global logger
     print(msg)
     logger.info(msg)
 
-
-<<<<<<< HEAD
-=======
-def save(epoch, state_dict, optimizer, location):
-    print(f'save in {location}')
-    torch.save({
-        'epoch': epoch,
-        'state_dict': state_dict,
-        'optimizer': {'defaults': optimizer.defaults, 'param_groups': optimizer.param_groups, 'state': optimizer.state},
-    }, location)
-
-
->>>>>>> 66173237
 def train(args, model, device, train_loader, optimizer, epoch, mask=None):
     model.train()
     train_loss = 0
     correct = 0
-    totalAdv = 0
-    correctAdv = 0
-    alpha = 1.25 * args.epsilon
     n = 0
-    print(f'Aversarial training {args.adversarial_training}')
     for batch_idx, (data, target) in enumerate(train_loader):
 
         data, target = data.to(device), target.to(device)
-        if args.fp16:
-            data = data.half()
-        if not args.adversarial_training:
-            delta = torch.zeros_like(data)
-        elif args.attack == 'FGSM':
-            delta = torch.zeros_like(data).uniform_(-args.epsilon, args.epsilon).cuda()
-            delta.requires_grad = True
-            output = model(data + delta)
-            loss = F.cross_entropy(output, target)
-            loss.backward()
-            grad = delta.grad.detach()
-            delta.data = torch.clamp(delta + alpha * torch.sign(grad), -args.epsilon, args.epsilon)
-            delta.data = torch.max(torch.min(1 - data, delta.data), 0 - data)
-            delta = delta.detach()
-
+        if args.fp16: data = data.half()
         optimizer.zero_grad()
-        output = model(torch.clamp(data + delta, 0, 1))
+        output = model(data)
 
         loss = F.nll_loss(output, target)
 
@@ -205,30 +98,19 @@
         else:
             loss.backward()
 
-        if mask is not None:
-            mask.step()
-        else:
-            optimizer.step()
+        if mask is not None: mask.step()
+        else: optimizer.step()
 
         if batch_idx % args.log_interval == 0:
             print_and_log('Train Epoch: {} [{}/{} ({:.0f}%)]\tLoss: {:.6f} Accuracy: {}/{} ({:.3f}% '.format(
-                epoch, batch_idx * len(data), len(train_loader) * args.batch_size,
-                       100. * batch_idx / len(train_loader), loss.item(), correct, n, 100. * correct / float(n)))
+                epoch, batch_idx * len(data), len(train_loader)*args.batch_size,
+                100. * batch_idx / len(train_loader), loss.item(), correct, n, 100. * correct / float(n)))
+
 
     # training summary
     print_and_log('\n{}: Average loss: {:.4f}, Accuracy: {}/{} ({:.3f}%)\n'.format(
-        'Training summary',
-        train_loss / batch_idx, correct, n, 100. * correct / float(n)))
-<<<<<<< HEAD
-
-    print_and_log('\n{}: Adversarial Average loss: {:.4f}, Accuracy: {}/{} ({:.3f}%)\n'.format(
-        'Training summary',
-        train_loss / batch_idx, correctAdv, n, 100. * correctAdv / float(n)))
-=======
-    train_accuracy = correct / float(n)
-    return train_loss, train_accuracy
-
->>>>>>> 66173237
+        'Training summary' ,
+        train_loss/batch_idx, correct, n, 100. * correct / float(n)))
 
 def evaluate(args, model, device, test_loader, is_test_set=False):
     model.eval()
@@ -238,12 +120,11 @@
     with torch.no_grad():
         for data, target in test_loader:
             data, target = data.to(device), target.to(device)
-            if args.fp16:
-                data = data.half()
+            if args.fp16: data = data.half()
             model.t = target
             output = model(data)
-            test_loss += F.nll_loss(output, target, reduction='sum').item()  # sum up batch loss
-            pred = output.argmax(dim=1, keepdim=True)  # get the index of the max log-probability
+            test_loss += F.nll_loss(output, target, reduction='sum').item() # sum up batch loss
+            pred = output.argmax(dim=1, keepdim=True) # get the index of the max log-probability
             correct += pred.eq(target.view_as(pred)).sum().item()
             n += target.shape[0]
 
@@ -252,182 +133,7 @@
     print_and_log('\n{}: Average loss: {:.4f}, Accuracy: {}/{} ({:.3f}%)\n'.format(
         'Test evaluation' if is_test_set else 'Evaluation',
         test_loss, correct, n, 100. * correct / float(n)))
-    print_and_log(f'float n: {float(n)}')
-    return correct / float(n), test_loss
-
-
-def adversarial_training(model, method_name, train_loader, test_loader, defence_config, evaluation_pack):
-    print(f'Start adversarial training with training method: {method_name}.')
-    method = defences[method_name]
-    model = method(model, 'cuda')
-    model = model.generate(train_loader, test_loader, evaluation_pack, **defense_params[defence_config])
-    return model
-
-
-def adversarial_attack(args, model, method_name, test_loader, attack_config):
-    print(f'Start adversarial attack with attack method: {method_name}.')
-    total = 0
-    correct_orig = 0
-    correct_adv = 0
-    recall_orig = 0
-    precision_orig = 0
-    recall_adv = 0
-    precision_adv = 0
-    f1_orig = 0
-    f1_adv = 0
-    method = attacks[method_name]
-    for batch_num, (data, target) in enumerate(test_loader):
-        print(f'Adversarial attack batch {batch_num}/{len(test_loader)}')
-        total += len(data)
-        data = data.to('cuda').float()
-
-        predict0 = model(data)
-        predict0 = predict0.argmax(dim=1, keepdim=True)
-
-        adversary = method(model)
-        AdvExArray = adversary.generate(data, target, **attack_params[attack_config]).float()
-
-        predict1 = model(AdvExArray)
-        predict1 = predict1.argmax(dim=1, keepdim=True)
-
-        labels = np.array(target.cpu())
-        pred_orig = np.array(predict0.cpu()).flatten()
-        pred_adv = np.array(predict1.cpu()).flatten()
-        correct_orig += np.sum(labels == pred_orig)
-        correct_adv += np.sum(labels == pred_adv)
-
-        recall_orig += metrics.recall_score(labels, pred_orig, average='micro')
-        recall_adv += metrics.recall_score(labels, pred_adv, average='micro')
-
-        precision_orig += metrics.precision_score(labels, pred_orig, average='micro')
-        precision_adv += metrics.precision_score(labels, pred_adv, average='micro')
-
-        f1_orig += metrics.f1_score(labels, pred_orig, average='micro')
-        f1_adv += metrics.f1_score(labels, pred_adv, average='micro')
-    print('=== Results ===')
-    print(f'Total: {total}')
-    print(f'Original predictions: {correct_orig}/{total} ({100 * correct_orig / total}%)')
-    print(f'Adversarial predictions: {correct_adv}/{total} ({100 * correct_adv / total}%)')
-    f = lambda x: np.mean(x) / batch_num
-    row_to_file(args, [f'{100 * correct_orig / total}%', f'{100 * correct_adv / total}%', f(recall_orig), f(recall_adv),
-                       f(pred_orig), f(pred_adv), f(f1_orig), f(f1_adv)])
-    return [f'{100 * correct_orig / total}%', f'{100 * correct_adv / total}%', f(recall_orig), f(recall_adv),
-            f(pred_orig), f(pred_adv), f(f1_orig), f(f1_adv)]
-
-
-def row_to_file(args, values):
-    values = [args.identifier, args.batch_size, args.epochs, args.momentum, args.lr, args.save, args.save_adv,
-              args.data, args.resume,
-              args.model, args.train_reg, args.train_adv, args.adv_attack, args.sparse, args.growth, args.death,
-              args.death_rate] \
-             + values
-    with open(args.result_file, 'a') as f:
-        writer = csv.writer(f)
-        print(values)
-        writer.writerow(values)
-
-
-def transparent_cmap(cmap, N=255):
-    "Copy colormap and set alpha values"
-
-    mycmap = cmap
-    mycmap._init()
-    mycmap._lut[:, -1] = np.linspace(0, 0.8, N + 4)
-    return mycmap
-
-
-def track(tracker, device, args, epoch, train_accuracy, train_loss, model, valid_loader):
-    val_acc, val_loss = evaluate(args, model, device, valid_loader)
-    tracker.add('epoch', epoch)
-    tracker.add('train_accuracy', train_accuracy)
-    tracker.add('train_loss', train_loss)
-    tracker.add('val_acc', val_acc)
-    tracker.add('val_loss', val_loss)
-    attack_config = f'{args.adv_attack}_{args.data}'
-    tracker.add('adv_attack_val', adversarial_attack(args, model, args.adv_attack, valid_loader, attack_config))
-    tracker.add('model_size', np.sum([np.count_nonzero(p.cpu().detach().numpy())
-                                      for p in model.parameters()]))
-
-
-def fgsm_attack_test(args, model, device, epsilon, is_test_set=False):
-    args.test_batch_size = 1
-    if args.data == 'mnist':
-        train_loader, valid_loader, test_loader = get_mnist_dataloaders(args, validation_split=args.valid_split)
-    elif args.data == 'cifar10':
-        train_loader, valid_loader, test_loader = get_cifar10_dataloaders(args, args.valid_split,
-                                                                          max_threads=args.max_threads)
-    elif args.data == 'cifar100':
-        train_loader, valid_loader, test_loader = get_cifar100_dataloaders(args, args.valid_split,
-                                                                           max_threads=args.max_threads)
-    # Accuracy counter
-    correct = 0
-    adv_examples = []
-
-    # Loop over all examples in test set
-    for data, target in test_loader:
-            # Send the data and label to the device
-            data, target = data.to(device), target.to(device)
-
-            # Set requires_grad attribute of tensor. Important for Attack
-            data.requires_grad = True
-
-            # Forward pass the data through the model
-            output = model(data)
-            init_pred = output.max(1, keepdim=True)[1]  # get the index of the max log-probability
-
-            # If the initial prediction is wrong, dont bother attacking, just move on
-            if not init_pred.eq(target.view_as(init_pred)).sum().item():
-                continue
-
-            # Calculate the loss
-            loss = F.nll_loss(output, target)
-
-            # Zero all existing gradients
-            model.zero_grad()
-
-            # Calculate gradients of model in backward pass
-            loss.backward()
-
-            # Collect datagrad
-            data_grad = data.grad.data
-
-            # Call FGSM Attack
-            perturbed_data = fgsm_attack(data, epsilon, data_grad)
-
-            # Re-classify the perturbed image
-            output = model(perturbed_data)
-
-            # Check for success
-            final_pred = output.max(1, keepdim=True)[1]  # get the index of the max log-probability
-            if final_pred.eq(target.view_as(final_pred)).sum().item():
-                correct += 1
-                # Special case for saving 0 epsilon examples
-                if (epsilon == 0) and (len(adv_examples) < 5):
-                    adv_ex = perturbed_data.squeeze().detach().cpu().numpy()
-                    adv_examples.append((init_pred.item(), final_pred.item(), adv_ex))
-            else:
-                # Save some adv examples for visualization later
-                if len(adv_examples) < 5:
-                    adv_ex = perturbed_data.squeeze().detach().cpu().numpy()
-                    adv_examples.append((init_pred.item(), final_pred.item(), adv_ex))
-
-    # Calculate final accuracy for this epsilon
-    final_acc = correct / float(len(test_loader))
-    print("Epsilon: {}\tTest Accuracy = {} / {} = {}".format(epsilon, correct, len(test_loader), final_acc))
-
-    # Return the accuracy and an adversarial example
-    return final_acc, adv_examples
-
-
-def fgsm_attack(image, epsilon, data_grad):
-    # Collect the element-wise sign of the data gradient
-    sign_data_grad = data_grad.sign()
-    # Create the perturbed image by adjusting each pixel of the input image
-    perturbed_image = image + epsilon * sign_data_grad
-    # Adding clipping to maintain [0,1] range
-    perturbed_image = torch.clamp(perturbed_image, 0, 1)
-    # Return the perturbed image
-    return perturbed_image
+    return correct / float(n)
 
 
 def main():
@@ -451,16 +157,9 @@
     parser.add_argument('--seed', type=int, default=17, metavar='S', help='random seed (default: 17)')
     parser.add_argument('--log-interval', type=int, default=100, metavar='N',
                         help='how many batches to wait before logging training status')
-    parser.add_argument('--optimizer', type=str, default='sgd',
-                        help='The optimizer to use. Default: sgd. Options: sgd, adam.')
+    parser.add_argument('--optimizer', type=str, default='sgd', help='The optimizer to use. Default: sgd. Options: sgd, adam.')
     randomhash = ''.join(str(time.time()).split('.'))
-<<<<<<< HEAD
-    parser.add_argument('--save', type=str, default='models/' + randomhash + '.pt',
-=======
-    parser.add_argument('--save', type=str, default=f'models/{randomhash}.pt',
-                        help='path to save the final model')
-    parser.add_argument('--save_adv', type=str, default=f'models/{randomhash}_adv.pt',
->>>>>>> 66173237
+    parser.add_argument('--save', type=str, default=randomhash + '.pt',
                         help='path to save the final model')
     parser.add_argument('--data', type=str, default='mnist')
     parser.add_argument('--decay_frequency', type=int, default=25000)
@@ -471,45 +170,16 @@
     parser.add_argument('--start-epoch', type=int, default=1)
     parser.add_argument('--model', type=str, default='')
     parser.add_argument('--l2', type=float, default=5.0e-4)
-    parser.add_argument('--iters', type=int, default=1,
-                        help='How many times the model should be run after each other. Default=1')
-    parser.add_argument('--save-features', action='store_true',
-                        help='Resumes a saved model and saves its feature data to disk for plotting.')
-    parser.add_argument('--bench', action='store_true',
-                        help='Enables the benchmarking of layers and estimates sparse speedups')
+    parser.add_argument('--iters', type=int, default=1, help='How many times the model should be run after each other. Default=1')
+    parser.add_argument('--save-features', action='store_true', help='Resumes a saved model and saves its feature data to disk for plotting.')
+    parser.add_argument('--bench', action='store_true', help='Enables the benchmarking of layers and estimates sparse speedups')
     parser.add_argument('--max-threads', type=int, default=10, help='How many threads to use for data loading.')
-<<<<<<< HEAD
-    parser.add_argument('--attack', type=str, default='',
-                        help='Wich attack method to use. Empty string for no attack method')
-    parser.add_argument('--adversarial_training', type=bool, default=False)
-    parser.add_argument('--epsilon', type=float, default=0.3, help='Intensity of adversarial training')
-=======
-    parser.add_argument('--train_reg', action='store_true', help='Whether model should be trained regularly.')
-    parser.add_argument('--train_adv', type=str, help='Which adversarial train method to use. Null '
-                                                      ' for no adversarial training.')
-    parser.add_argument('--adv_attack', type=str,
-                        help='Which adversarial attack method to use. Null for no adversarial attack.')
-    parser.add_argument('--print_model_size', action='store_true',
-                        help='Whether to print the model size after loading.')
-    parser.add_argument('--visualise', action='store_true',
-                        help='Whether to visualise the model.')
-    parser.add_argument('--result_file', type=str, default='results.csv')
-
-    parser.add_argument('--identifier', type=str, default=time.time(), help='Used to identify run')
-    parser.add_argument('--track', action='store_true', help='whether to track certain features')
-    parser.add_argument('--tracker_loc', type=str)
-    parser.add_argument('--track_interval', type=int, default=10)
->>>>>>> 66173237
     # ITOP settings
     sparselearning.core.add_sparse_args(parser)
 
     args = parser.parse_args()
     setup_logger(args)
     print_and_log(args)
-
-    if not args.tracker_loc:
-        args.tracker_loc = f'results/tracker_files/{args.save_adv[7:-3]}_{args.identifier}.pt'
-    tracker = InterResultTracker(args.tracker_loc, args=args)
 
     if args.fp16:
         try:
@@ -522,53 +192,26 @@
     device = torch.device("cuda" if use_cuda else "cpu")
 
     print_and_log('\n\n')
-    print_and_log('=' * 80)
+    print_and_log('='*80)
     torch.manual_seed(args.seed)
     for i in range(args.iters):
-        print_and_log("\nIteration start: {0}/{1}\n".format(i + 1, args.iters))
-<<<<<<< HEAD
+        print_and_log("\nIteration start: {0}/{1}\n".format(i+1, args.iters))
 
         if args.data == 'mnist':
             train_loader, valid_loader, test_loader = get_mnist_dataloaders(args, validation_split=args.valid_split)
         elif args.data == 'cifar10':
-            train_loader, valid_loader, test_loader = get_cifar10_dataloaders(args, args.valid_split,
-                                                                              max_threads=args.max_threads)
+            train_loader, valid_loader, test_loader = get_cifar10_dataloaders(args, args.valid_split, max_threads=args.max_threads)
         elif args.data == 'cifar100':
-            train_loader, valid_loader, test_loader = get_cifar100_dataloaders(args, args.valid_split,
-                                                                               max_threads=args.max_threads)
-=======
-        if args.data == 'mnist':
-            train_loader, valid_loader, test_loader = get_mnist_dataloaders(args, validation_split=args.valid_split)
-        elif args.data == 'CIFAR10':
-            c = 10
-            stride = 4
-            train_loader, valid_loader, test_loader = get_cifar10_dataloaders(args, args.valid_split,
-                                                                              max_threads=args.max_threads)
-        elif args.data == 'CIFAR100':
-            train_loader, valid_loader, test_loader = get_cifar100_dataloaders(args, args.valid_split,
-                                                                               max_threads=args.max_threads)
-            c = 100
-            stride = 4
-        elif args.data == 'tiny_imagenet':
-            train_loader, valid_loader, test_loader = get_tinyimagenet_dataloaders(args, args.valid_split)
-            c = 200
-            stride = 28
-        else:
-            raise Exception(f'Dataset name not recognized: {args.data}')
->>>>>>> 66173237
+            train_loader, valid_loader, test_loader = get_cifar100_dataloaders(args, args.valid_split, max_threads=args.max_threads)
         if args.model not in models:
             print('You need to select an existing model via the --model argument. Available models include: ')
             for key in models:
                 print('\t{0}'.format(key))
             raise Exception('You need to select a model')
         elif args.model == 'ResNet18':
-            model = ResNet18(c=c).to(device)
+            model = ResNet18(c=100).to(device)
         elif args.model == 'ResNet34':
-            model = ResNet34(c=c, stride=stride).to(device)
-        elif args.model == 'ResNet50':
-            model = ResNet50(c=c).to(device)
-        elif args.model == 'ResNet101':
-            model = ResNet101(c=c).to(device)
+            model = ResNet34(c=100).to(device)
         else:
             cls, cls_args = models[args.model]
             model = cls(*(cls_args + [args.save_features, args.bench])).to(device)
@@ -583,142 +226,55 @@
         print_and_log('Redistribution mode: {0}'.format(args.redistribution))
         print_and_log('=' * 60)
 
+
         optimizer = None
         if args.optimizer == 'sgd':
-            optimizer = optim.SGD(model.parameters(), lr=args.lr, momentum=args.momentum, weight_decay=args.l2,
-                                  nesterov=True)
+            optimizer = optim.SGD(model.parameters(),lr=args.lr,momentum=args.momentum,weight_decay=args.l2, nesterov=True)
         elif args.optimizer == 'adam':
-            optimizer = optim.Adam(model.parameters(), lr=args.lr, weight_decay=args.l2)
+            optimizer = optim.Adam(model.parameters(),lr=args.lr,weight_decay=args.l2)
         else:
             print('Unknown optimizer: {0}'.format(args.optimizer))
             raise Exception('Unknown optimizer.')
 
-        lr_scheduler = torch.optim.lr_scheduler.MultiStepLR(optimizer,
-                                                            milestones=[int(args.epochs / 2) * args.multiplier,
-                                                                        int(args.epochs * 3 / 4) * args.multiplier],
-                                                            last_epoch=-1)
+        lr_scheduler = torch.optim.lr_scheduler.MultiStepLR(optimizer, milestones=[int(args.epochs / 2) * args.multiplier, int(args.epochs * 3 / 4) * args.multiplier], last_epoch=-1)
+
 
         if args.resume:
             if os.path.isfile(args.resume):
                 print_and_log("=> loading checkpoint '{}'".format(args.resume))
-<<<<<<< HEAD
                 checkpoint = torch.load(args.resume)
                 args.start_epoch = checkpoint['epoch']
                 model.load_state_dict(checkpoint['state_dict'])
                 optimizer.load_state_dict(checkpoint['optimizer'])
                 print_and_log("=> loaded checkpoint '{}' (epoch {})"
-                              .format(args.resume, checkpoint['epoch']))
-                # print_and_log('Testing...')
-                # evaluate(args, model, device, test_loader)
-                # model.feats = []
-                # model.densities = []
-=======
-                checkpoint = torch.load(args.resume, map_location='cpu')
-                if args.train_reg:
-                    args.start_epoch = checkpoint['epoch']
-                    optimizer.load_state_dict(checkpoint['optimizer'])
-                    model.load_state_dict(checkpoint['state_dict'])
-                    print_and_log("=> loaded checkpoint '{}' (epoch {})"
-                                  .format(args.resume, checkpoint['epoch']))
-                else:
-                    print_and_log("=> loaded checkpoint '{}'"
-                                  .format(args.resume))
-                    model.load_state_dict(checkpoint['state_dict'])
-                # print_and_log('Testing...')
-                # evaluate(args, model, device, test_loader)
+                      .format(args.resume, checkpoint['epoch']))
+                print_and_log('Testing...')
+                evaluate(args, model, device, test_loader)
                 model.feats = []
                 model.densities = []
->>>>>>> 66173237
-                # plot_class_feature_histograms(args, model, device, train_loader, optimizer)
+                plot_class_feature_histograms(args, model, device, train_loader, optimizer)
             else:
                 print_and_log("=> no checkpoint found at '{}'".format(args.resume))
+
 
         if args.fp16:
             print('FP16')
             optimizer = FP16_Optimizer(optimizer,
-                                       static_loss_scale=None,
-                                       dynamic_loss_scale=True,
-                                       dynamic_loss_args={'init_scale': 2 ** 16})
+                                       static_loss_scale = None,
+                                       dynamic_loss_scale = True,
+                                       dynamic_loss_args = {'init_scale': 2 ** 16})
             model = model.half()
 
         mask = None
         if args.sparse:
-            decay = CosineDecay(args.death_rate, len(train_loader) * (args.epochs * args.multiplier))
-            mask = Masking(optimizer, death_rate=args.death_rate, death_mode=args.death, death_rate_decay=decay,
-                           growth_mode=args.growth,
+            decay = CosineDecay(args.death_rate, len(train_loader)*(args.epochs*args.multiplier))
+            mask = Masking(optimizer, death_rate=args.death_rate, death_mode=args.death, death_rate_decay=decay, growth_mode=args.growth,
                            redistribution_mode=args.redistribution, args=args)
             mask.add_module(model, sparse_init=args.sparse_init, density=args.density)
 
         best_acc = 0.0
-        epoch = 0
-        print(f'Train: {args.train_reg}')
-        if args.train_reg:
-            print(f'Start epoch: {args.start_epoch}')
-            for epoch in range(args.start_epoch, args.epochs * args.multiplier + 1):
-                # if epoch % 10 == 0:
-                #     args.lr = args.lr * 0.1
-                t0 = time.time()
-                train_accuracy, train_loss = train(args, model, device, train_loader, optimizer, epoch, mask)
-                lr_scheduler.step()
-                if args.valid_split > 0.0:
-                    if args.track and (epoch % args.track_interval == 0 or epoch == 0):
-                        track(tracker, device, args, epoch, train_accuracy, train_loss, model, valid_loader)
-                # if val_acc > best_acc:
-                #     print('Saving model')
-                #     best_acc = val_acc
-                #     # torch.save(model.state_dict(), args.save)
-                #     save(epoch, model.state_dict(), optimizer, args.save)
-            save(epoch, model.state_dict(), optimizer, args.save)
-
-            print_and_log('Current learning rate: {0}. Time taken for epoch: {1:.2f} seconds.\n'.format(
-                optimizer.param_groups[0]['lr'], time.time() - t0))
-            print('Testing model')
-            model.load_state_dict(torch.load(args.save)['state_dict'])
-            tracker.add('clean_test_acc', evaluate(args, model, device, test_loader, is_test_set=True))
-            print_and_log("\nIteration end: {0}/{1}\n".format(i + 1, args.iters))
-            if args.sparse:
-                layer_fired_weights, total_fired_weights = mask.fired_masks_update()
-                for name in layer_fired_weights:
-                    print('The final percentage of fired weights in the layer', name, 'is:', layer_fired_weights[name])
-                print('The final percentage of the total fired weights is:', total_fired_weights)
-
-        if args.print_model_size:
-            print_and_log(np.sum([np.count_nonzero(p.cpu().
-                                                   detach().numpy()) for p in model.parameters()]))
-
-        if args.train_adv:
-            defense_config = f'{args.train_adv}_{args.data}'
-            model = adversarial_training(model, args.train_adv, train_loader, test_loader, defense_config,
-                                         {'track': track, 'args': args, 'valid_loader': valid_loader,
-                                          'track_interval': args.track_interval,
-                                          'tracker': tracker})
-            save(epoch, model.state_dict(), optimizer, args.save_adv)
-
-        if args.print_model_size:
-            print_and_log(np.sum([np.count_nonzero(p.cpu().
-                                                   detach().numpy()) for p in model.parameters()]))
-
-        if args.adv_attack:
-            attack_config = f'{args.adv_attack}_{args.data}'
-            tracker.add('adv_test_acc', adversarial_attack(args, model, args.adv_attack, test_loader, attack_config))
-
-        if args.visualise:
-            for data, target in train_loader:
-                # Send the data and label to the device
-
-                # Set requires_grad attribute of tensor. Important for Attack
-                data.requires_grad = True
-
-                # Forward pass the data through the model
-                output = model(data)
-                init_pred = output.max(1, keepdim=True)[1]  # get the index of the max log-probability
-
-                # If the initial prediction is wrong, dont bother attacking, just move on
-                if init_pred.item() != target.item():
-                    continue
-
-<<<<<<< HEAD
-        for epoch in range(1, args.epochs * args.multiplier + 1):
+
+        for epoch in range(1, args.epochs*args.multiplier + 1):
             t0 = time.time()
             train(args, model, device, train_loader, optimizer, epoch, mask)
             lr_scheduler.step()
@@ -728,29 +284,18 @@
             if val_acc > best_acc:
                 print('Saving model')
                 best_acc = val_acc
-                # torch.save(model.state_dict(), args.save)
-                torch.save({
-                    'epoch': epoch,
-                    'state_dict': model.state_dict(),
-                    'optimizer': optimizer.state_dict(),
-                }, args.save)
-            print_and_log('Current learning rate: {0}. Time taken for epoch: {1:.2f} seconds.\n'.format(
-                optimizer.param_groups[0]['lr'], time.time() - t0))
+                torch.save(model.state_dict(), args.save)
+
+            print_and_log('Current learning rate: {0}. Time taken for epoch: {1:.2f} seconds.\n'.format(optimizer.param_groups[0]['lr'], time.time() - t0))
         print('Testing model')
-        # model.load_state_dict(torch.load(args.save)['state_dict'])
+        model.load_state_dict(torch.load(args.save))
         evaluate(args, model, device, test_loader, is_test_set=True)
-        print_and_log("\nIteration end: {0}/{1}\n".format(i + 1, args.iters))
-
-        if args.sparse:
-            layer_fired_weights, total_fired_weights = mask.fired_masks_update()
-            for name in layer_fired_weights:
-                print('The final percentage of fired weights in the layer', name, 'is:', layer_fired_weights[name])
-            print('The final percentage of the total fired weights is:', total_fired_weights)
-
-        if args.attack == 'FGSM':
-            fgsm_attack_test(args, model, device, 0.05)
-=======
->>>>>>> 66173237
+        print_and_log("\nIteration end: {0}/{1}\n".format(i+1, args.iters))
+
+        layer_fired_weights, total_fired_weights = mask.fired_masks_update()
+        for name in layer_fired_weights:
+            print('The final percentage of fired weights in the layer', name, 'is:', layer_fired_weights[name])
+        print('The final percentage of the total fired weights is:', total_fired_weights)
 
 if __name__ == '__main__':
-    main()+   main()